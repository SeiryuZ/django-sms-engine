from django.test import TestCase

from sms_engine.backends import BaseSMSBackend
from sms_engine.exceptions import SendSMSError
from sms_engine.models import SMS, STATUS


<<<<<<< HEAD
class ModelsTest(TestCase):

	def test_dispatch(self):
		sms = SMS.objects.create(
			to='+6280000000000', message='test', backend_alias='dummy'
		)
		sms.dispatch(log_level=2)
		sms = SMS.objects.latest('id')
		self.assertEqual(sms.to, '+6280000000000')
		self.assertEqual(sms.status, STATUS.sent)
		self.assertEqual(sms.logs.first().status, STATUS.sent)

		SMS.objects.all().delete()

		sms = SMS.objects.create(
			to='+6280000000000', message='test', backend_alias='dummy'
		)
		sms.dispatch(log_level=0)
		self.assertEqual(sms.status, STATUS.sent)
		self.assertFalse(sms.logs.exists())

		SMS.objects.all().delete()

		sms = SMS.objects.create(
			to='+6280000000000', message='test', backend_alias='error'
		)
		sms.dispatch()

		self.assertEqual(sms.status, STATUS.failed)

		log = sms.logs.first()
		self.assertEqual(log.message, 'SMS sending error')
		self.assertEqual(log.exception_type, 'SendSMSError')
=======
class RaiseExceptionBackend(BaseSMSBackend):
    '''
        The utility of this backend only to raise exception error
    '''
    def send_message(self, sms):
        raise SendSMSError('SMS sending error')


class ModelsTest(TestCase):

    def test_dispatch(self):
        sms = SMS.objects.create(
            to='+6280000000000', message='test', backend_alias='dummy'
        )
        sms.dispatch(log_level=2)
        sms = SMS.objects.latest('id')
        self.assertEqual(sms.to, '+6280000000000')
        self.assertEqual(sms.status, STATUS.sent)
        self.assertEqual(sms.logs.first().status, STATUS.sent)

        SMS.objects.all().delete()

        sms = SMS.objects.create(
            to='+6280000000000', message='test', backend_alias='dummy'
        )
        sms.dispatch(log_level=0)
        self.assertEqual(sms.status, STATUS.sent)
        self.assertFalse(sms.logs.exists())

        backend_settings = {
            'BACKENDS': {
                'exception': 'sms_engine.tests.test_models.RaiseExceptionBackend'
            }
        }

        SMS.objects.all().delete()
        with self.settings(SMS_ENGINE=backend_settings):
            sms = SMS.objects.create(
                to='+6280000000000', message='test', backend_alias='exception'
            )
            sms.dispatch()

            self.assertEqual(sms.status, STATUS.failed)

            log = sms.logs.first()
            self.assertEqual(log.message, 'SMS sending error')
            self.assertEqual(log.exception_type, 'SendSMSError')
>>>>>>> 4a787c93
<|MERGE_RESOLUTION|>--- conflicted
+++ resolved
@@ -1,51 +1,6 @@
 from django.test import TestCase
 
-from sms_engine.backends import BaseSMSBackend
-from sms_engine.exceptions import SendSMSError
 from sms_engine.models import SMS, STATUS
-
-
-<<<<<<< HEAD
-class ModelsTest(TestCase):
-
-	def test_dispatch(self):
-		sms = SMS.objects.create(
-			to='+6280000000000', message='test', backend_alias='dummy'
-		)
-		sms.dispatch(log_level=2)
-		sms = SMS.objects.latest('id')
-		self.assertEqual(sms.to, '+6280000000000')
-		self.assertEqual(sms.status, STATUS.sent)
-		self.assertEqual(sms.logs.first().status, STATUS.sent)
-
-		SMS.objects.all().delete()
-
-		sms = SMS.objects.create(
-			to='+6280000000000', message='test', backend_alias='dummy'
-		)
-		sms.dispatch(log_level=0)
-		self.assertEqual(sms.status, STATUS.sent)
-		self.assertFalse(sms.logs.exists())
-
-		SMS.objects.all().delete()
-
-		sms = SMS.objects.create(
-			to='+6280000000000', message='test', backend_alias='error'
-		)
-		sms.dispatch()
-
-		self.assertEqual(sms.status, STATUS.failed)
-
-		log = sms.logs.first()
-		self.assertEqual(log.message, 'SMS sending error')
-		self.assertEqual(log.exception_type, 'SendSMSError')
-=======
-class RaiseExceptionBackend(BaseSMSBackend):
-    '''
-        The utility of this backend only to raise exception error
-    '''
-    def send_message(self, sms):
-        raise SendSMSError('SMS sending error')
 
 
 class ModelsTest(TestCase):
@@ -69,22 +24,15 @@
         self.assertEqual(sms.status, STATUS.sent)
         self.assertFalse(sms.logs.exists())
 
-        backend_settings = {
-            'BACKENDS': {
-                'exception': 'sms_engine.tests.test_models.RaiseExceptionBackend'
-            }
-        }
+        SMS.objects.all().delete()
 
-        SMS.objects.all().delete()
-        with self.settings(SMS_ENGINE=backend_settings):
-            sms = SMS.objects.create(
-                to='+6280000000000', message='test', backend_alias='exception'
-            )
-            sms.dispatch()
+        sms = SMS.objects.create(
+            to='+6280000000000', message='test', backend_alias='error'
+        )
+        sms.dispatch()
 
-            self.assertEqual(sms.status, STATUS.failed)
+        self.assertEqual(sms.status, STATUS.failed)
 
-            log = sms.logs.first()
-            self.assertEqual(log.message, 'SMS sending error')
-            self.assertEqual(log.exception_type, 'SendSMSError')
->>>>>>> 4a787c93
+        log = sms.logs.first()
+        self.assertEqual(log.message, 'SMS sending error')
+        self.assertEqual(log.exception_type, 'SendSMSError')